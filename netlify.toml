--- conflicted
+++ resolved
@@ -5,10 +5,7 @@
 
 
 [functions]
-<<<<<<< HEAD
-=======
   
->>>>>>> 2824c3fb
   node_bundler = "esbuild"
   
 [[redirects]]
