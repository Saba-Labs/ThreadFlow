--- conflicted
+++ resolved
@@ -18,13 +18,7 @@
     const { id, name, description } = req.body;
 
     if (!id || !name) {
-<<<<<<< HEAD
-      return res
-        .status(400)
-        .json({ error: "Missing required fields: id and name" });
-=======
       return res.status(400).json({ error: "Missing required fields: id and name" });
->>>>>>> 2824c3fb
     }
 
     const now = Date.now();
